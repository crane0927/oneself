--- conflicted
+++ resolved
@@ -29,13 +29,12 @@
 
     @Override
     public UserDetails loadUserByUsername(String username) throws UsernameNotFoundException {
-<<<<<<< HEAD
         // 参数校验
         if (username == null || username.trim().isEmpty()) {
             throw new UsernameNotFoundException("用户名不能为空");
         }
 
-        ResponseVO<LoginUserVO> vo;
+        ResponseVO<UserSessionVO> vo;
         try {
             // 调用远程服务获取用户信息
             vo = userClient.getLoginUserByName(username);
@@ -48,12 +47,7 @@
             throw new UsernameNotFoundException("用户不存在");
         }
 
-        LoginUserVO userVO = vo.getData();
-=======
-        // 调用远程服务获取用户信息
-        ResponseVO<UserSessionVO> vo = userClient.getSessionByName(username);
         UserSessionVO userVO = vo.getData();
->>>>>>> a4d5ae15
 
         // 用户不存在
         if (userVO == null) {
